/**
 * Licensed under the Apache License, Version 2.0 (the "License");
 * you may not use this file except in compliance with the License.
 * You may obtain a copy of the License at
 *
 *      http://www.apache.org/licenses/LICENSE-2.0
 *
 * Unless required by applicable law or agreed to in writing, software
 * distributed under the License is distributed on an "AS IS" BASIS,
 * WITHOUT WARRANTIES OR CONDITIONS OF ANY KIND, either express or implied.
 * See the License for the specific language governing permissions and
 * limitations under the License.
 */
package net.logstash.logback.encoder;

import static org.apache.commons.io.IOUtils.*;

import java.io.IOException;

<<<<<<< HEAD
import net.logstash.logback.LogstashFormatter;
import ch.qos.logback.classic.spi.ILoggingEvent;
import ch.qos.logback.core.CoreConstants;
import ch.qos.logback.core.encoder.EncoderBase;
=======
import com.fasterxml.jackson.core.JsonParseException;
import com.fasterxml.jackson.core.JsonProcessingException;
import com.fasterxml.jackson.databind.JsonNode;
import com.fasterxml.jackson.databind.ObjectMapper;

import static org.apache.commons.io.IOUtils.LINE_SEPARATOR;
import static org.apache.commons.io.IOUtils.write;
>>>>>>> e6340409

public class LogstashEncoder extends EncoderBase<ILoggingEvent> {
    
    private boolean immediateFlush = true;
    
    /**
     * If true, the caller information is included in the logged data.
     * Note: calculating the caller data is an expensive operation.
     */
    private final LogstashFormatter formatter = new LogstashFormatter();
    
    @Override
    public void doEncode(ILoggingEvent event) throws IOException {
        
        write(formatter.writeValueAsBytes(event, getContext()), outputStream);
        write(CoreConstants.LINE_SEPARATOR, outputStream);
        
        if (immediateFlush) {
            outputStream.flush();
        }
        
    }
    
    @Override
    public void close() throws IOException {
        write(LINE_SEPARATOR, outputStream);
    }
    
    public static JsonNode parseCustomFields(String customFields) throws JsonParseException,JsonProcessingException,IOException {
        return new ObjectMapper().getFactory().createParser(customFields).readValueAsTree();
    }
  
    public boolean isImmediateFlush() {
        return immediateFlush;
    }
    
    public void setImmediateFlush(boolean immediateFlush) {
        this.immediateFlush = immediateFlush;
    }
    
    public boolean isIncludeCallerInfo() {
        return formatter.isIncludeCallerInfo();
    }
    
    public void setIncludeCallerInfo(boolean includeCallerInfo) {
        formatter.setIncludeCallerInfo(includeCallerInfo);
    }
    
    public void setCustomFields(String customFields) {
        try {
            formatter.setCustomFields(parseCustomFields(customFields));
        } catch (JsonParseException e) {
            addError("Failed to parse custom fields [" + customFields + "]", e);
        } catch (JsonProcessingException e) {
            addError("Failed to parse custom fields [" + customFields + "]", e);
        } catch (IOException e) {
            addError("Failed to parse custom fields [" + customFields + "]", e);
        }    
    }

    public JsonNode getCustomFields() {
        return formatter.getCustomFields();
    }
    
}<|MERGE_RESOLUTION|>--- conflicted
+++ resolved
@@ -17,20 +17,15 @@
 
 import java.io.IOException;
 
-<<<<<<< HEAD
 import net.logstash.logback.LogstashFormatter;
 import ch.qos.logback.classic.spi.ILoggingEvent;
 import ch.qos.logback.core.CoreConstants;
 import ch.qos.logback.core.encoder.EncoderBase;
-=======
+
 import com.fasterxml.jackson.core.JsonParseException;
 import com.fasterxml.jackson.core.JsonProcessingException;
 import com.fasterxml.jackson.databind.JsonNode;
 import com.fasterxml.jackson.databind.ObjectMapper;
-
-import static org.apache.commons.io.IOUtils.LINE_SEPARATOR;
-import static org.apache.commons.io.IOUtils.write;
->>>>>>> e6340409
 
 public class LogstashEncoder extends EncoderBase<ILoggingEvent> {
     
@@ -59,10 +54,10 @@
         write(LINE_SEPARATOR, outputStream);
     }
     
-    public static JsonNode parseCustomFields(String customFields) throws JsonParseException,JsonProcessingException,IOException {
+    public static JsonNode parseCustomFields(String customFields) throws JsonParseException, JsonProcessingException, IOException {
         return new ObjectMapper().getFactory().createParser(customFields).readValueAsTree();
     }
-  
+    
     public boolean isImmediateFlush() {
         return immediateFlush;
     }
@@ -88,9 +83,9 @@
             addError("Failed to parse custom fields [" + customFields + "]", e);
         } catch (IOException e) {
             addError("Failed to parse custom fields [" + customFields + "]", e);
-        }    
+        }
     }
-
+    
     public JsonNode getCustomFields() {
         return formatter.getCustomFields();
     }
